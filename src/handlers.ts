--- conflicted
+++ resolved
@@ -109,19 +109,20 @@
     this.rules.push(func);
     return this;
   }
-
-<<<<<<< HEAD
+  
+  /**
+   * Checks if the string has length > 0
+   * @param err String or number that will be returned on fail
+   */
+  notEmpty(err?: number | string) {
+    return this.min(1, err);
+  }
+
   /**
    * Checks if the string has a certain minimum length
    * @param len Minimum length
    * @param err String or number that will be returned on fail
    */
-=======
-  notEmpty(err?: number | string) {
-    return this.min(1, err);
-  }
-
->>>>>>> 255cc35d
   min(len: number, err?: number | string) {
     this.rules.push((v: string) => v.length >= len || err || false);
     return this;
